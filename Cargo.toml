[package]
name = "cargo-binstall"
description = "Rust binary package installer for CI integration"
repository = "https://github.com/ryankurte/cargo-binstall"
documentation = "https://docs.rs/cargo-binstall"
version = "0.9.1"
rust-version = "1.61.0"
authors = ["ryan <ryan@kurte.nz>"]
edition = "2021"
license = "GPL-3.0"

[package.metadata.binstall]
pkg-url = "{ repo }/releases/download/v{ version }/{ name }-{ target }.{ format }"
bin-dir = "{ bin }{ format }"

[package.metadata.binstall.overrides.x86_64-pc-windows-msvc]
pkg-fmt = "zip"
[package.metadata.binstall.overrides.x86_64-apple-darwin]
pkg-fmt = "zip"

[dependencies]
async-trait = "0.1.56"
bytes = "1.1.0"
<<<<<<< HEAD
bzip2 = { version = "0.4.3", features = ["static"] }
cargo_metadata = "0.14.2"
=======
>>>>>>> 7baadebb
cargo_toml = "0.11.4"
clap = { version = "3.1.18", features = ["derive"] }
crates_io_api = { version = "0.8.0", default-features = false, features = ["rustls"] }
dirs = "4.0.0"
flate2 = { version = "1.0.24", features = ["zlib-ng"], default-features = false }
futures-util = { version = "0.3.21", default-features = false }
log = "0.4.14"
miette = { version = "4.7.1", features = ["fancy-no-backtrace"] }
reqwest = { version = "0.11.11", features = [ "rustls-tls", "stream" ], default-features = false }
scopeguard = "1.1.0"
semver = "1.0.7"
serde = { version = "1.0.136", features = [ "derive" ] }
simplelog = "0.12.0"
strum = "0.24.1"
strum_macros = "0.24.0"
tar = "0.4.38"
tempfile = "3.3.0"
thiserror = "1.0.31"
tinytemplate = "1.2.1"
tokio = { version = "1.19.1", features = [ "rt-multi-thread", "process", "sync" ], default-features = false }
url = "2.2.2"
xz2 = "0.1.6"

# Disable all features of zip except for features of compression algorithms:
# Disabled features include:
#  - aes-crypto: Enables decryption of files which were encrypted with AES, absolutely zero use for
#    this crate.
#  - time: Enables features using the [time](https://github.com/time-rs/time) crate,
#    which is not used by this crate.
zip = { version = "0.6.2", default-features = false, features = [ "deflate", "bzip2", "zstd" ] }

# zstd is also depended by zip.
# Since zip 0.6.2 depends on zstd 0.10.0, we also have to use 0.10.0 here,
# otherwise there will be a link conflict.
#
# Enable feature bindgen to generate C bindings.
# Enable feature zstdmt to enable multithreading in libzstd.
zstd = { version = "0.10.0", features = [ "bindgen", "zstdmt" ], default-features = false }

[target.'cfg(target_os = "macos")'.dependencies]
guess_host_triple = "0.1.3"

[dev-dependencies]
env_logger = "0.9.0"

[profile.release]
lto = true
codegen-units = 1
panic = "abort"
strip = "symbols"<|MERGE_RESOLUTION|>--- conflicted
+++ resolved
@@ -21,11 +21,7 @@
 [dependencies]
 async-trait = "0.1.56"
 bytes = "1.1.0"
-<<<<<<< HEAD
 bzip2 = { version = "0.4.3", features = ["static"] }
-cargo_metadata = "0.14.2"
-=======
->>>>>>> 7baadebb
 cargo_toml = "0.11.4"
 clap = { version = "3.1.18", features = ["derive"] }
 crates_io_api = { version = "0.8.0", default-features = false, features = ["rustls"] }
